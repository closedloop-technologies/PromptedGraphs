--- conflicted
+++ resolved
@@ -1,14 +1,6 @@
 [tool.poetry]
 name = "promptedgraphs"
-<<<<<<< HEAD
-<<<<<<< HEAD
 version = "0.4.0"
-=======
-version = "0.3.3"
->>>>>>> 1488db8 (version bump)
-=======
-version = "0.3.3"
->>>>>>> 1488db86
 description = "From Dataset Labeling to Deployment: The Power of NLP and LLMs Combined."
 authors = ["Sean Kruzel <sean@closedloop.tech>"]
 license = "MIT"
@@ -26,11 +18,8 @@
 
 [tool.poetry.dependencies]
 python = ">=3.10,<3.13"
-<<<<<<< HEAD
 pre-commit = "^3.3.1"
 twine = "^4.0.2"
-=======
->>>>>>> 1488db86
 gcloud = "^0.18.3"
 typer = "^0.9.0"
 pyfiglet = "^1.0.2"
@@ -47,11 +36,8 @@
 pandas = "^2.2.1"
 seaborn = "^0.13.2"
 nltk = "^3.8.1"
-<<<<<<< HEAD
 transformers = "^4.37.2"
-networkx = "^3.1"
 matplotlib = "^3.8.0"
-pandas = "^2.1.1"
 jupyter = "^1.0.0"
 openai = "^1.12.0"
 scikit-learn = "^1.4.0"
@@ -67,13 +53,6 @@
 torch = "^2.2.2"
 pydot = "^2.0.0"
 jsonpath-ng = "^1.6.1"
-=======
-transformers = "^4.38.1"
-python-dotenv = "^1.0.1"
-dataclasses-json = "^0.6.4"
-sse-starlette = "^2.0.0"
-pydantic-settings = "^2.2.1"
->>>>>>> 1488db86
 
 [tool.poetry.group.dev.dependencies]
 black = "^23.3.0"
